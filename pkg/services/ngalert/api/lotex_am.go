--- conflicted
+++ resolved
@@ -39,22 +39,12 @@
 		return response.Error(500, "Failed marshal silence", err)
 	}
 	return am.withReq(
-<<<<<<< HEAD
 		ctx,
 		http.MethodPost,
 		withPath(*ctx.Req.URL, amSilencesPath),
 		bytes.NewBuffer(blob),
 		jsonExtractor(&apimodels.GettableSilence{}),
-=======
-		ctx, &http.Request{
-			Method:        "POST",
-			URL:           withPath(*ctx.Req.URL, amSilencesPath),
-			Body:          body,
-			ContentLength: ln,
-			Header:        map[string][]string{"Content-Type": {"application/json"}},
-		},
-		jsonExtractor(nil),
->>>>>>> 8b38b70e
+		map[string]string{"Content-Type": "application/json"},
 	)
 }
 
@@ -68,6 +58,7 @@
 		),
 		nil,
 		messageExtractor,
+		nil,
 	)
 }
 
@@ -81,12 +72,12 @@
 		),
 		nil,
 		messageExtractor,
+		nil,
 	)
 }
 
 func (am *LotexAM) RouteGetAlertingConfig(ctx *models.ReqContext) response.Response {
 	return am.withReq(
-<<<<<<< HEAD
 		ctx,
 		http.MethodGet,
 		withPath(
@@ -94,16 +85,8 @@
 			amConfigPath,
 		),
 		nil,
-		jsonExtractor(&apimodels.GettableUserConfig{}),
-=======
-		ctx, &http.Request{
-			URL: withPath(
-				*ctx.Req.URL,
-				amConfigPath,
-			),
-		},
 		yamlExtractor(&apimodels.GettableUserConfig{}),
->>>>>>> 8b38b70e
+		nil,
 	)
 }
 
@@ -117,6 +100,7 @@
 		),
 		nil,
 		jsonExtractor(&apimodels.AlertGroups{}),
+		nil,
 	)
 }
 
@@ -130,6 +114,7 @@
 		),
 		nil,
 		jsonExtractor(&apimodels.GettableAlerts{}),
+		nil,
 	)
 }
 
@@ -143,6 +128,7 @@
 		),
 		nil,
 		jsonExtractor(&apimodels.GettableSilence{}),
+		nil,
 	)
 }
 
@@ -156,6 +142,7 @@
 		),
 		nil,
 		jsonExtractor(&apimodels.GettableSilences{}),
+		nil,
 	)
 }
 
@@ -171,6 +158,7 @@
 		withPath(*ctx.Req.URL, amConfigPath),
 		bytes.NewBuffer(yml),
 		messageExtractor,
+		nil,
 	)
 }
 
@@ -186,5 +174,6 @@
 		withPath(*ctx.Req.URL, amAlertsPath),
 		bytes.NewBuffer(yml),
 		messageExtractor,
+		nil,
 	)
 }