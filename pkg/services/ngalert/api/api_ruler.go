package api

import (
	"errors"
	"fmt"
	"net/http"
	"time"

	"github.com/grafana/grafana/pkg/services/datasources"
	"github.com/grafana/grafana/pkg/services/ngalert/store"
	"github.com/grafana/grafana/pkg/services/quota"

	coreapi "github.com/grafana/grafana/pkg/api"
	"github.com/grafana/grafana/pkg/api/response"
	"github.com/grafana/grafana/pkg/infra/log"
	"github.com/grafana/grafana/pkg/models"
	apimodels "github.com/grafana/grafana/pkg/services/ngalert/api/tooling/definitions"
	ngmodels "github.com/grafana/grafana/pkg/services/ngalert/models"
	"github.com/grafana/grafana/pkg/util"
	"github.com/prometheus/common/model"
)

type RulerSrv struct {
<<<<<<< HEAD
	QuotaService *quota.QuotaService
	store        store.RuleStore
	log          log.Logger
=======
	store           store.RuleStore
	DatasourceCache datasources.CacheService
	log             log.Logger
>>>>>>> 7ccb022c
}

func (srv RulerSrv) RouteDeleteNamespaceRulesConfig(c *models.ReqContext) response.Response {
	namespaceTitle := c.Params(":Namespace")
	namespace, err := srv.store.GetNamespaceByTitle(namespaceTitle, c.SignedInUser.OrgId, c.SignedInUser, true)
	if err != nil {
		return toNamespaceErrorResponse(err)
	}

	if err := srv.store.DeleteNamespaceAlertRules(c.SignedInUser.OrgId, namespace.Uid); err != nil {
		return response.Error(http.StatusInternalServerError, "failed to delete namespace alert rules", err)
	}
	return response.JSON(http.StatusAccepted, util.DynMap{"message": "namespace rules deleted"})
}

func (srv RulerSrv) RouteDeleteRuleGroupConfig(c *models.ReqContext) response.Response {
	namespaceTitle := c.Params(":Namespace")
	namespace, err := srv.store.GetNamespaceByTitle(namespaceTitle, c.SignedInUser.OrgId, c.SignedInUser, true)
	if err != nil {
		return toNamespaceErrorResponse(err)
	}
	ruleGroup := c.Params(":Groupname")
	if err := srv.store.DeleteRuleGroupAlertRules(c.SignedInUser.OrgId, namespace.Uid, ruleGroup); err != nil {
		if errors.Is(err, ngmodels.ErrRuleGroupNamespaceNotFound) {
			return response.Error(http.StatusNotFound, "failed to delete rule group", err)
		}
		return response.Error(http.StatusInternalServerError, "failed to delete rule group", err)
	}

	return response.JSON(http.StatusAccepted, util.DynMap{"message": "rule group deleted"})
}

func (srv RulerSrv) RouteGetNamespaceRulesConfig(c *models.ReqContext) response.Response {
	namespaceTitle := c.Params(":Namespace")
	namespace, err := srv.store.GetNamespaceByTitle(namespaceTitle, c.SignedInUser.OrgId, c.SignedInUser, false)
	if err != nil {
		return toNamespaceErrorResponse(err)
	}

	q := ngmodels.ListNamespaceAlertRulesQuery{
		OrgID:        c.SignedInUser.OrgId,
		NamespaceUID: namespace.Uid,
	}
	if err := srv.store.GetNamespaceAlertRules(&q); err != nil {
		return response.Error(http.StatusInternalServerError, "failed to update rule group", err)
	}

	result := apimodels.NamespaceConfigResponse{}
	ruleGroupConfigs := make(map[string]apimodels.GettableRuleGroupConfig)
	for _, r := range q.Result {
		ruleGroupConfig, ok := ruleGroupConfigs[r.RuleGroup]
		if !ok {
			ruleGroupInterval := model.Duration(time.Duration(r.IntervalSeconds) * time.Second)
			ruleGroupConfigs[r.RuleGroup] = apimodels.GettableRuleGroupConfig{
				Name:     r.RuleGroup,
				Interval: ruleGroupInterval,
				Rules: []apimodels.GettableExtendedRuleNode{
					toGettableExtendedRuleNode(*r, namespace.Id),
				},
			}
		} else {
			ruleGroupConfig.Rules = append(ruleGroupConfig.Rules, toGettableExtendedRuleNode(*r, namespace.Id))
			ruleGroupConfigs[r.RuleGroup] = ruleGroupConfig
		}
	}

	for _, ruleGroupConfig := range ruleGroupConfigs {
		result[namespaceTitle] = append(result[namespaceTitle], ruleGroupConfig)
	}

	return response.JSON(http.StatusAccepted, result)
}

func (srv RulerSrv) RouteGetRulegGroupConfig(c *models.ReqContext) response.Response {
	namespaceTitle := c.Params(":Namespace")
	namespace, err := srv.store.GetNamespaceByTitle(namespaceTitle, c.SignedInUser.OrgId, c.SignedInUser, false)
	if err != nil {
		return toNamespaceErrorResponse(err)
	}

	ruleGroup := c.Params(":Groupname")
	q := ngmodels.ListRuleGroupAlertRulesQuery{
		OrgID:        c.SignedInUser.OrgId,
		NamespaceUID: namespace.Uid,
		RuleGroup:    ruleGroup,
	}
	if err := srv.store.GetRuleGroupAlertRules(&q); err != nil {
		return response.Error(http.StatusInternalServerError, "failed to get group alert rules", err)
	}

	var ruleGroupInterval model.Duration
	ruleNodes := make([]apimodels.GettableExtendedRuleNode, 0, len(q.Result))
	for _, r := range q.Result {
		ruleGroupInterval = model.Duration(time.Duration(r.IntervalSeconds) * time.Second)
		ruleNodes = append(ruleNodes, toGettableExtendedRuleNode(*r, namespace.Id))
	}

	result := apimodels.RuleGroupConfigResponse{
		GettableRuleGroupConfig: apimodels.GettableRuleGroupConfig{
			Name:     ruleGroup,
			Interval: ruleGroupInterval,
			Rules:    ruleNodes,
		},
	}
	return response.JSON(http.StatusAccepted, result)
}

func (srv RulerSrv) RouteGetRulesConfig(c *models.ReqContext) response.Response {
	q := ngmodels.ListAlertRulesQuery{
		OrgID: c.SignedInUser.OrgId,
	}
	if err := srv.store.GetOrgAlertRules(&q); err != nil {
		return response.Error(http.StatusInternalServerError, "failed to get alert rules", err)
	}

	configs := make(map[string]map[string]apimodels.GettableRuleGroupConfig)
	for _, r := range q.Result {
		folder, err := srv.store.GetNamespaceByUID(r.NamespaceUID, c.SignedInUser.OrgId, c.SignedInUser)
		if err != nil {
			return toNamespaceErrorResponse(err)
		}
		namespace := folder.Title
		_, ok := configs[namespace]
		if !ok {
			ruleGroupInterval := model.Duration(time.Duration(r.IntervalSeconds) * time.Second)
			configs[namespace] = make(map[string]apimodels.GettableRuleGroupConfig)
			configs[namespace][r.RuleGroup] = apimodels.GettableRuleGroupConfig{
				Name:     r.RuleGroup,
				Interval: ruleGroupInterval,
				Rules: []apimodels.GettableExtendedRuleNode{
					toGettableExtendedRuleNode(*r, folder.Id),
				},
			}
		} else {
			ruleGroupConfig, ok := configs[namespace][r.RuleGroup]
			if !ok {
				ruleGroupInterval := model.Duration(time.Duration(r.IntervalSeconds) * time.Second)
				configs[namespace][r.RuleGroup] = apimodels.GettableRuleGroupConfig{
					Name:     r.RuleGroup,
					Interval: ruleGroupInterval,
					Rules: []apimodels.GettableExtendedRuleNode{
						toGettableExtendedRuleNode(*r, folder.Id),
					},
				}
			} else {
				ruleGroupConfig.Rules = append(ruleGroupConfig.Rules, toGettableExtendedRuleNode(*r, folder.Id))
				configs[namespace][r.RuleGroup] = ruleGroupConfig
			}
		}
	}

	result := apimodels.NamespaceConfigResponse{}
	for namespace, m := range configs {
		for _, ruleGroupConfig := range m {
			result[namespace] = append(result[namespace], ruleGroupConfig)
		}
	}
	return response.JSON(http.StatusAccepted, result)
}

func (srv RulerSrv) RoutePostNameRulesConfig(c *models.ReqContext, ruleGroupConfig apimodels.PostableRuleGroupConfig) response.Response {
	namespaceTitle := c.Params(":Namespace")
	namespace, err := srv.store.GetNamespaceByTitle(namespaceTitle, c.SignedInUser.OrgId, c.SignedInUser, true)
	if err != nil {
		return toNamespaceErrorResponse(err)
	}

	// quotas are checked in advanced
	// that is acceptable under the assumption that there will be only one alert rule under the rule group
	// alternatively we should check the quotas after the rule group update
	// and rollback the transaction in case of violation
	limitReached, err := srv.QuotaService.QuotaReached(c, "alert_rule")
	if err != nil {
		return response.Error(http.StatusInternalServerError, "failed to get quota", err)
	}
	if limitReached {
		return response.Error(http.StatusForbidden, "quota reached", nil)
	}

	// TODO validate UID uniqueness in the payload

	//TODO: Should this belong in alerting-api?
	if ruleGroupConfig.Name == "" {
		return response.Error(http.StatusBadRequest, "rule group name is not valid", nil)
	}

	for _, r := range ruleGroupConfig.Rules {
		cond := ngmodels.Condition{
			Condition: r.GrafanaManagedAlert.Condition,
			OrgID:     c.SignedInUser.OrgId,
			Data:      r.GrafanaManagedAlert.Data,
		}
		if err := validateCondition(cond, c.SignedInUser, c.SkipCache, srv.DatasourceCache); err != nil {
			return response.Error(http.StatusBadRequest, fmt.Sprintf("failed to validate alert rule %s", r.GrafanaManagedAlert.Title), err)
		}
	}

	if err := srv.store.UpdateRuleGroup(store.UpdateRuleGroupCmd{
		OrgID:           c.SignedInUser.OrgId,
		NamespaceUID:    namespace.Uid,
		RuleGroupConfig: ruleGroupConfig,
	}); err != nil {
		if errors.Is(err, ngmodels.ErrAlertRuleNotFound) {
			return response.Error(http.StatusNotFound, "failed to update rule group", err)
		} else if errors.Is(err, ngmodels.ErrAlertRuleFailedValidation) {
			return response.Error(http.StatusBadRequest, "failed to update rule group", err)
		}
		return response.Error(http.StatusInternalServerError, "failed to update rule group", err)
	}

	return response.JSON(http.StatusAccepted, util.DynMap{"message": "rule group updated successfully"})
}

func toGettableExtendedRuleNode(r ngmodels.AlertRule, namespaceID int64) apimodels.GettableExtendedRuleNode {
	gettableExtendedRuleNode := apimodels.GettableExtendedRuleNode{
		GrafanaManagedAlert: &apimodels.GettableGrafanaRule{
			ID:              r.ID,
			OrgID:           r.OrgID,
			Title:           r.Title,
			Condition:       r.Condition,
			Data:            r.Data,
			Updated:         r.Updated,
			IntervalSeconds: r.IntervalSeconds,
			Version:         r.Version,
			UID:             r.UID,
			NamespaceUID:    r.NamespaceUID,
			NamespaceID:     namespaceID,
			RuleGroup:       r.RuleGroup,
			NoDataState:     apimodels.NoDataState(r.NoDataState),
			ExecErrState:    apimodels.ExecutionErrorState(r.ExecErrState),
		},
	}
	gettableExtendedRuleNode.ApiRuleNode = &apimodels.ApiRuleNode{
		For:         model.Duration(r.For),
		Annotations: r.Annotations,
		Labels:      r.Labels,
	}
	return gettableExtendedRuleNode
}

func toPostableExtendedRuleNode(r ngmodels.AlertRule) apimodels.PostableExtendedRuleNode {
	postableExtendedRuleNode := apimodels.PostableExtendedRuleNode{
		GrafanaManagedAlert: &apimodels.PostableGrafanaRule{
			Title:        r.Title,
			Condition:    r.Condition,
			Data:         r.Data,
			UID:          r.UID,
			NoDataState:  apimodels.NoDataState(r.NoDataState),
			ExecErrState: apimodels.ExecutionErrorState(r.ExecErrState),
		},
	}
	postableExtendedRuleNode.ApiRuleNode = &apimodels.ApiRuleNode{
		For:         model.Duration(r.For),
		Annotations: r.Annotations,
		Labels:      r.Labels,
	}
	return postableExtendedRuleNode
}

func toNamespaceErrorResponse(err error) response.Response {
	if errors.Is(err, ngmodels.ErrCannotEditNamespace) {
		return response.Error(http.StatusForbidden, err.Error(), err)
	}
	if errors.Is(err, models.ErrDashboardIdentifierNotSet) {
		return response.Error(http.StatusBadRequest, err.Error(), err)
	}
	return coreapi.ToFolderErrorResponse(err)
}<|MERGE_RESOLUTION|>--- conflicted
+++ resolved
@@ -21,15 +21,10 @@
 )
 
 type RulerSrv struct {
-<<<<<<< HEAD
-	QuotaService *quota.QuotaService
-	store        store.RuleStore
-	log          log.Logger
-=======
 	store           store.RuleStore
 	DatasourceCache datasources.CacheService
+	QuotaService    *quota.QuotaService
 	log             log.Logger
->>>>>>> 7ccb022c
 }
 
 func (srv RulerSrv) RouteDeleteNamespaceRulesConfig(c *models.ReqContext) response.Response {
