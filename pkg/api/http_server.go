--- conflicted
+++ resolved
@@ -59,20 +59,12 @@
 	httpSrv     *http.Server
 	middlewares []macaron.Handler
 
-<<<<<<< HEAD
 	PluginContextProvider  *plugincontext.Provider `inject:""`
 	RouteRegister          routing.RouteRegister
 	Bus                    bus.Bus
 	RenderService          rendering.Service
 	Cfg                    *setting.Cfg
-=======
-	PluginContextProvider  *plugincontext.Provider                 `inject:""`
-	RouteRegister          routing.RouteRegister                   `inject:""`
-	Bus                    bus.Bus                                 `inject:""`
-	RenderService          rendering.Service                       `inject:""`
-	Cfg                    *setting.Cfg                            `inject:""`
 	SettingsProvider       setting.Provider                        `inject:""`
->>>>>>> 1336a57e
 	HooksService           *hooks.HooksService                     `inject:""`
 	CacheService           *localcache.CacheService                `inject:""`
 	DatasourceCache        datasources.CacheService                `inject:""`
