package expr

import (
	"context"
	"encoding/json"
	"fmt"
	"time"

	"github.com/grafana/grafana-plugin-sdk-go/backend"
	"github.com/grafana/grafana-plugin-sdk-go/data"
	"github.com/grafana/grafana/pkg/expr/classic"
	"github.com/grafana/grafana/pkg/expr/mathexp"

	"gonum.org/v1/gonum/graph/simple"
)

// baseNode includes commmon properties used across DPNodes.
type baseNode struct {
	id    int64
	refID string
}

type rawNode struct {
	RefID     string `json:"refId"`
	Query     map[string]interface{}
	QueryType string
	TimeRange backend.TimeRange
}

func (rn *rawNode) GetDatasourceName() (string, error) {
	rawDs, ok := rn.Query["datasource"]
	if !ok {
		return "", nil
	}
	dsName, ok := rawDs.(string)
	if !ok {
		return "", fmt.Errorf("expted datasource identifier to be a string, got %T", rawDs)
	}
	return dsName, nil
}

func (rn *rawNode) GetDatasourceUid() (string, error) {
	rawDs, ok := rn.Query["datasourceUid"]
	if !ok {
		return "", nil
	}
	dsUID, ok := rawDs.(string)
	if !ok {
<<<<<<< HEAD
		return "", fmt.Errorf("expted datasource identifier to be a string, got %T", rawDs)
=======
		return "", fmt.Errorf("expected datasource identifier to be a string, got %T", rawDs)
>>>>>>> 527b7bd7
	}
	return dsUID, nil
}

func (rn *rawNode) GetCommandType() (c CommandType, err error) {
	rawType, ok := rn.Query["type"]
	if !ok {
		return c, fmt.Errorf("no expression command type in query for refId %v", rn.RefID)
	}
	typeString, ok := rawType.(string)
	if !ok {
		return c, fmt.Errorf("expected expression command type to be a string, got type %T", rawType)
	}
	return ParseCommandType(typeString)
}

// String returns a string representation of the node. In particular for
// %v formating in error messages.
func (b *baseNode) String() string {
	return b.refID
}

// CMDNode is a DPNode that holds an expression command.
type CMDNode struct {
	baseNode
	CMDType CommandType
	Command Command
}

// ID returns the id of the node so it can fulfill the gonum's graph Node interface.
func (b *baseNode) ID() int64 {
	return b.id
}

// RefID returns the refId of the node.
func (b *baseNode) RefID() string {
	return b.refID
}

// NodeType returns the data pipeline node type.
func (gn *CMDNode) NodeType() NodeType {
	return TypeCMDNode
}

// Execute runs the node and adds the results to vars. If the node requires
// other nodes they must have already been executed and their results must
// already by in vars.
func (gn *CMDNode) Execute(ctx context.Context, vars mathexp.Vars, s *Service) (mathexp.Results, error) {
	return gn.Command.Execute(ctx, vars)
}

func buildCMDNode(dp *simple.DirectedGraph, rn *rawNode) (*CMDNode, error) {
	commandType, err := rn.GetCommandType()
	if err != nil {
		return nil, fmt.Errorf("invalid expression command type in '%v'", rn.RefID)
	}

	node := &CMDNode{
		baseNode: baseNode{
			id:    dp.NewNode().ID(),
			refID: rn.RefID,
		},
	}

	switch commandType {
	case TypeMath:
		node.Command, err = UnmarshalMathCommand(rn)
	case TypeReduce:
		node.Command, err = UnmarshalReduceCommand(rn)
	case TypeResample:
		node.Command, err = UnmarshalResampleCommand(rn)
	case TypeClassicConditions:
		node.Command, err = classic.UnmarshalConditionsCmd(rn.Query, rn.RefID)
	default:
		return nil, fmt.Errorf("expression command type '%v' in '%v' not implemented", commandType, rn.RefID)
	}
	if err != nil {
		return nil, err
	}

	return node, nil
}

const (
	defaultIntervalMS = int64(64)
	defaultMaxDP      = int64(5000)
)

// DSNode is a DPNode that holds a datasource request.
type DSNode struct {
	baseNode
	query         json.RawMessage
	datasourceID  int64
	datasourceUID string

	orgID      int64
	queryType  string
	timeRange  backend.TimeRange
	intervalMS int64
	maxDP      int64
}

// NodeType returns the data pipeline node type.
func (dn *DSNode) NodeType() NodeType {
	return TypeDatasourceNode
}

func (s *Service) buildDSNode(dp *simple.DirectedGraph, rn *rawNode, orgID int64) (*DSNode, error) {
	encodedQuery, err := json.Marshal(rn.Query)
	if err != nil {
		return nil, err
	}

	dsNode := &DSNode{
		baseNode: baseNode{
			id:    dp.NewNode().ID(),
			refID: rn.RefID,
		},
		orgID:      orgID,
		query:      json.RawMessage(encodedQuery),
		queryType:  rn.QueryType,
		intervalMS: defaultIntervalMS,
		maxDP:      defaultMaxDP,
		timeRange:  rn.TimeRange,
	}

	rawDsID, ok := rn.Query["datasourceId"]
	switch ok {
	case true:
		floatDsID, ok := rawDsID.(float64)
		if !ok {
			return nil, fmt.Errorf("expected datasourceId to be a float64, got type %T for refId %v", rawDsID, rn.RefID)
		}
		dsNode.datasourceID = int64(floatDsID)
	default:
		rawDsUID, ok := rn.Query["datasourceUid"]
		if !ok {
			return nil, fmt.Errorf("neither datasourceId or datasourceUid in expression data source request for refId %v", rn.RefID)
		}
		strDsUID, ok := rawDsUID.(string)
		if !ok {
			return nil, fmt.Errorf("expected datasourceUid to be a string, got type %T for refId %v", rawDsUID, rn.RefID)
		}
		dsNode.datasourceUID = strDsUID
	}

	var floatIntervalMS float64
	if rawIntervalMS := rn.Query["intervalMs"]; ok {
		if floatIntervalMS, ok = rawIntervalMS.(float64); !ok {
			return nil, fmt.Errorf("expected intervalMs to be an float64, got type %T for refId %v", rawIntervalMS, rn.RefID)
		}
		dsNode.intervalMS = int64(floatIntervalMS)
	}

	var floatMaxDP float64
	if rawMaxDP := rn.Query["maxDataPoints"]; ok {
		if floatMaxDP, ok = rawMaxDP.(float64); !ok {
			return nil, fmt.Errorf("expected maxDataPoints to be an float64, got type %T for refId %v", rawMaxDP, rn.RefID)
		}
		dsNode.maxDP = int64(floatMaxDP)
	}

	return dsNode, nil
}

// Execute runs the node and adds the results to vars. If the node requires
// other nodes they must have already been executed and their results must
// already by in vars.
func (dn *DSNode) Execute(ctx context.Context, vars mathexp.Vars, s *Service) (mathexp.Results, error) {
	pc := backend.PluginContext{
		OrgID: dn.orgID,
		DataSourceInstanceSettings: &backend.DataSourceInstanceSettings{
			ID:  dn.datasourceID,
			UID: dn.datasourceUID,
		},
	}

	q := []backend.DataQuery{
		{
			RefID:         dn.refID,
			MaxDataPoints: dn.maxDP,
			Interval:      time.Duration(int64(time.Millisecond) * dn.intervalMS),
			JSON:          dn.query,
			TimeRange:     dn.timeRange,
			QueryType:     dn.queryType,
		},
	}

	resp, err := s.queryData(ctx, &backend.QueryDataRequest{
		PluginContext: pc,
		Queries:       q,
	})

	if err != nil {
		return mathexp.Results{}, err
	}

	vals := make([]mathexp.Value, 0)
	for refID, qr := range resp.Responses {
		if qr.Error != nil {
			return mathexp.Results{}, fmt.Errorf("failed to execute query %v: %w", refID, qr.Error)
		}

		if len(qr.Frames) == 1 {
			frame := qr.Frames[0]
			if frame.TimeSeriesSchema().Type == data.TimeSeriesTypeNot && isNumberTable(frame) {
				backend.Logger.Debug("expression datasource query (numberSet)", "query", refID)
				numberSet, err := extractNumberSet(frame)
				if err != nil {
					return mathexp.Results{}, err
				}
				for _, n := range numberSet {
					vals = append(vals, n)
				}

				return mathexp.Results{
					Values: vals,
				}, nil
			}
		}

		for _, frame := range qr.Frames {
			backend.Logger.Debug("expression datasource query (seriesSet)", "query", refID)
			series, err := WideToMany(frame)
			if err != nil {
				return mathexp.Results{}, err
			}
			for _, s := range series {
				vals = append(vals, s)
			}
		}
	}
	return mathexp.Results{
		Values: vals,
	}, nil
}

func isNumberTable(frame *data.Frame) bool {
	if frame == nil || frame.Fields == nil {
		return false
	}
	numericCount := 0
	stringCount := 0
	otherCount := 0
	for _, field := range frame.Fields {
		fType := field.Type()
		switch {
		case fType.Numeric():
			numericCount++
		case fType == data.FieldTypeString || fType == data.FieldTypeNullableString:
			stringCount++
		default:
			otherCount++
		}
	}
	return numericCount == 1 && otherCount == 0
}

func extractNumberSet(frame *data.Frame) ([]mathexp.Number, error) {
	numericField := 0
	stringFieldIdxs := []int{}
	stringFieldNames := []string{}
	for i, field := range frame.Fields {
		fType := field.Type()
		switch {
		case fType.Numeric():
			numericField = i
		case fType == data.FieldTypeString || fType == data.FieldTypeNullableString:
			stringFieldIdxs = append(stringFieldIdxs, i)
			stringFieldNames = append(stringFieldNames, field.Name)
		}
	}
	numbers := make([]mathexp.Number, frame.Rows())

	for rowIdx := 0; rowIdx < frame.Rows(); rowIdx++ {
		val, _ := frame.FloatAt(numericField, rowIdx)
		var labels data.Labels
		for i := 0; i < len(stringFieldIdxs); i++ {
			if i == 0 {
				labels = make(data.Labels)
			}
			key := stringFieldNames[i] // TODO check for duplicate string column names
			val, _ := frame.ConcreteAt(stringFieldIdxs[i], rowIdx)
			labels[key] = val.(string) // TODO check assertion / return error
		}

		n := mathexp.NewNumber("", labels)
		n.SetValue(&val)
		numbers[rowIdx] = n
	}
	return numbers, nil
}

// WideToMany converts a data package wide type Frame to one or multiple Series. A series
// is created for each value type column of wide frame.
//
// This might not be a good idea long term, but works now as an adapter/shim.
func WideToMany(frame *data.Frame) ([]mathexp.Series, error) {
	tsSchema := frame.TimeSeriesSchema()
	if tsSchema.Type != data.TimeSeriesTypeWide {
		return nil, fmt.Errorf("input data must be a wide series but got type %s (input refid)", tsSchema.Type)
	}

	if len(tsSchema.ValueIndices) == 1 {
		s, err := mathexp.SeriesFromFrame(frame)
		if err != nil {
			return nil, err
		}
		return []mathexp.Series{s}, nil
	}

	series := []mathexp.Series{}
	for _, valIdx := range tsSchema.ValueIndices {
		l := frame.Rows()
		f := data.NewFrameOfFieldTypes(frame.Name, l, frame.Fields[tsSchema.TimeIndex].Type(), frame.Fields[valIdx].Type())
		f.Fields[0].Name = frame.Fields[tsSchema.TimeIndex].Name
		f.Fields[1].Name = frame.Fields[valIdx].Name
		if frame.Fields[valIdx].Labels != nil {
			f.Fields[1].Labels = frame.Fields[valIdx].Labels.Copy()
		}
		for i := 0; i < l; i++ {
			f.SetRow(i, frame.Fields[tsSchema.TimeIndex].CopyAt(i), frame.Fields[valIdx].CopyAt(i))
		}
		s, err := mathexp.SeriesFromFrame(f)
		if err != nil {
			return nil, err
		}
		series = append(series, s)
	}

	return series, nil
}<|MERGE_RESOLUTION|>--- conflicted
+++ resolved
@@ -46,11 +46,7 @@
 	}
 	dsUID, ok := rawDs.(string)
 	if !ok {
-<<<<<<< HEAD
-		return "", fmt.Errorf("expted datasource identifier to be a string, got %T", rawDs)
-=======
 		return "", fmt.Errorf("expected datasource identifier to be a string, got %T", rawDs)
->>>>>>> 527b7bd7
 	}
 	return dsUID, nil
 }
