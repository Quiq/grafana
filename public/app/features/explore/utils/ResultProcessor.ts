import {
  LogsModel,
  GraphSeriesXY,
  DataFrame,
  TimeZone,
  toDataFrame,
  getDisplayProcessor,
  ExploreMode,
  SemanticType,
} from '@grafana/data';
import { ExploreItemState } from 'app/types/explore';
import TableModel, { mergeTablesIntoModel } from 'app/core/table_model';
import { sortLogsResult, refreshIntervalToSortOrder } from 'app/core/utils/explore';
import { dataFrameToLogsModel } from 'app/core/logs_model';
import { getGraphSeriesModel } from 'app/plugins/panel/graph2/getGraphSeriesModel';
import { config } from 'app/core/config';

export class ResultProcessor {
  constructor(
    private state: ExploreItemState,
    private dataFrames: DataFrame[],
    private intervalMs: number,
    private timeZone: TimeZone
  ) {}

  getGraphResult(): GraphSeriesXY[] | null {
    if (this.state.mode !== ExploreMode.Metrics) {
      return null;
    }

    const onlyTimeSeries = this.dataFrames.filter(isTimeSeries);

    if (onlyTimeSeries.length === 0) {
      return null;
    }

    return getGraphSeriesModel(
      onlyTimeSeries,
      this.timeZone,
      {},
      { showBars: false, showLines: true, showPoints: false },
      { asTable: false, isVisible: true, placement: 'under' }
    );
  }

  getTableResult(): DataFrame | null {
    if (this.state.mode !== ExploreMode.Metrics) {
      return null;
    }

    // For now ignore time series
    // We can change this later, just need to figure out how to
    // Ignore time series only for prometheus
    const onlyTables = this.dataFrames.filter(frame => !isTimeSeries(frame));

    if (onlyTables.length === 0) {
      return null;
    }

    const tables = onlyTables.map(frame => {
      const { fields } = frame;
      const fieldCount = fields.length;
      const rowCount = frame.length;

      const columns = fields.map(field => ({
        text: field.name,
        type: field.type,
        filterable: field.config.filterable,
      }));

      const rows: any[][] = [];
      for (let i = 0; i < rowCount; i++) {
        const row: any[] = [];
        for (let j = 0; j < fieldCount; j++) {
          row.push(frame.fields[j].values.get(i));
        }
        rows.push(row);
      }

      return new TableModel({
        columns,
        rows,
        meta: frame.meta,
      });
    });

    const mergedTable = mergeTablesIntoModel(new TableModel(), ...tables);
    const data = toDataFrame(mergedTable);

    // set display processor
    for (const field of data.fields) {
      field.display = getDisplayProcessor({
        field,
        theme: config.theme,
      });
    }

    return data;
  }

  getLogsResult(): LogsModel | null {
    if (this.state.mode !== ExploreMode.Logs) {
      return null;
    }

    const newResults = dataFrameToLogsModel(this.dataFrames, this.intervalMs, this.timeZone);
    const sortOrder = refreshIntervalToSortOrder(this.state.refreshInterval);
    const sortedNewResults = sortLogsResult(newResults, sortOrder);
    const rows = sortedNewResults.rows;
    const series = sortedNewResults.series;
    return { ...sortedNewResults, rows, series };
  }
}

export function isTimeSeries(frame: DataFrame): boolean {
  if (frame.fields.length === 2) {
<<<<<<< HEAD
    if (frame.fields[1].type.semantic === SemanticType.time) {
=======
    if (frame.fields[0].type === FieldType.time) {
>>>>>>> 816b611e
      return true;
    }
  }
  return false;
}<|MERGE_RESOLUTION|>--- conflicted
+++ resolved
@@ -114,11 +114,7 @@
 
 export function isTimeSeries(frame: DataFrame): boolean {
   if (frame.fields.length === 2) {
-<<<<<<< HEAD
-    if (frame.fields[1].type.semantic === SemanticType.time) {
-=======
-    if (frame.fields[0].type === FieldType.time) {
->>>>>>> 816b611e
+    if (frame.fields[0].type.semantic === SemanticType.time) {
       return true;
     }
   }
