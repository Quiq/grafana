--- conflicted
+++ resolved
@@ -1,19 +1,7 @@
 // Libraries
 import _ from 'lodash';
 // Services & Utils
-<<<<<<< HEAD
-import { dateMath, DataFrame, LogRowModel, DateTime } from '@grafana/data';
-=======
-import {
-  dateMath,
-  DataFrame,
-  LogRowModel,
-  LoadingState,
-  DateTime,
-  AnnotationEvent,
-  DataFrameView,
-} from '@grafana/data';
->>>>>>> e5bf3027
+import { dateMath, DataFrame, LogRowModel, DateTime, AnnotationEvent, DataFrameView } from '@grafana/data';
 import { addLabelToSelector } from 'app/plugins/datasource/prometheus/add_label_to_query';
 import LanguageProvider from './language_provider';
 import { logStreamToDataFrame } from './result_transformer';
@@ -35,7 +23,7 @@
 import { safeStringifyValue, convertToWebSocketUrl } from 'app/core/utils/explore';
 import { LiveTarget, LiveStreams } from './live_streams';
 import { Observable, from, merge } from 'rxjs';
-import { map, single, filter } from 'rxjs/operators';
+import { map, filter } from 'rxjs/operators';
 
 export const DEFAULT_MAX_LINES = 1000;
 
@@ -185,24 +173,10 @@
     );
   };
 
-<<<<<<< HEAD
   runQuery = (options: DataQueryRequest<LokiQuery>, target: LokiQuery): Observable<DataQueryResponse> => {
     const query = this.prepareQueryTarget(target, options);
     return from(
       this._request('/api/prom/query', query).catch((err: any) => {
-=======
-  runQueries = async (options: DataQueryRequest<LokiQuery>): Promise<{ data: DataFrame[] }> => {
-    const queryTargets = options.targets
-      .filter(target => target.expr && !target.hide && !target.live)
-      .map(target => this.prepareQueryTarget(target, options));
-
-    if (queryTargets.length === 0) {
-      return Promise.resolve({ data: [] });
-    }
-
-    const queries = queryTargets.map(target =>
-      this._request('/api/prom/query', target).catch((err: any) => {
->>>>>>> e5bf3027
         if (err.cancelled) {
           return err;
         }
@@ -211,7 +185,6 @@
         throw error;
       })
     ).pipe(
-      single(),
       filter((response: any) => (response.cancelled ? false : true)),
       map((response: any) => {
         const data = this.processResult(response.data, target);
@@ -374,12 +347,14 @@
       return [];
     }
 
-    const query = queryRequestFromAnnotationOptions(options);
-    const { data } = await this.runQueries(query);
+    const request = queryRequestFromAnnotationOptions(options);
+    const { data } = await this.runQuery(request, request.targets[0]).toPromise();
     const annotations: AnnotationEvent[] = [];
+
     for (const frame of data) {
-      const tags = Object.values(frame.labels);
+      const tags = Object.values(frame.labels) as string[];
       const view = new DataFrameView<{ ts: string; line: string }>(frame);
+
       view.forEachRow(row => {
         annotations.push({
           time: new Date(row.ts).valueOf(),
